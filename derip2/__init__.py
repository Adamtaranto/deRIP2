--- conflicted
+++ resolved
@@ -121,7 +121,6 @@
 
 
 def initRIPCounter(align):
-<<<<<<< HEAD
     """For each row create dict key for seq name,
     assign named tuple (revRIPcount,RIPcount)."""
     RIPcounts = dict()
@@ -384,255 +383,6 @@
                 maskedAlign = replaceBase(maskedAlign, colIdx, targetRows, "R")
     return (tracker, RIPcounts, maskedAlign)
 
-=======
-	"""For each row create dict key for seq name, 
-	assign named tuple (revRIPcount,RIPcount)."""
-	RIPcounts = dict()
-	rowItem = namedtuple("RIPtracker",['idx','SeqID','revRIPcount','RIPcount','nonRIPcount','GC'])
-	for x in range(align.__len__()):
-		RIPcounts[x] = rowItem(idx=x,SeqID=align[x].id,revRIPcount=0,RIPcount=0,nonRIPcount=0,GC=GC(align[x].seq))
-	return RIPcounts
-
-def updateTracker(idx,newChar,tracker,force=False):
-	"""Set final sequence value by column index if 'None'. 
-	Optionally force overwrite of previously updated base."""
-	if tracker[idx].base and force:
-		# Note: Add alert when overwriting a previously set base
-		tracker[idx] = tracker[idx]._replace(base=newChar)
-	elif not tracker[idx].base:
-		tracker[idx] = tracker[idx]._replace(base=newChar)
-	return tracker
-
-def updateRIPCount(idx,RIPtracker,addRev=0,addFwd=0,addNonRIP=0):
-	"""Add observed RIP events to tracker by row."""
-	TallyRev = RIPtracker[idx].revRIPcount + addRev
-	TallyFwd = RIPtracker[idx].RIPcount + addFwd
-	TallyNonRIP = RIPtracker[idx].nonRIPcount + addNonRIP
-	RIPtracker[idx] = RIPtracker[idx]._replace(revRIPcount=TallyRev,RIPcount=TallyFwd,nonRIPcount=TallyNonRIP)
-	return RIPtracker
-
-def fillConserved(align,tracker,maxGaps=0.7):
-	"""Update positions in tracker object which are invariant 
-	OR excessively gapped."""
-	tracker = deepcopy(tracker)
-	invariantCounts = 0
-	invarGapCount = 0
-	# For each column in alignment
-	for idx in range(align.get_alignment_length()):
-		# Get frequencies for DNA bases + gaps
-		colProps = AlignInfo.SummaryInfo(align)._get_letter_freqs(idx,align,["A","T","G","C","-"],[])
-		# If column is invariant, tracker inherits state
-		for base in [k for k, v in colProps.items() if v == 1]:
-			tracker = updateTracker(idx,base,tracker,force=False)
-			invariantCounts += 1
-			if base == '-':
-				log("Warning: Column %s contains only gapped positions." % str(idx))
-		# If non-gap rows are invariant AND proportion of gaps is < threshold set base
-		for base in [k for k, v in colProps.items() if v+colProps['-'] == 1 and v != 1]:
-			if base != '-':
-				invarGapCount += 1
-			# Exclude '-' in case column is 50:50 somebase:gap
-			# Check that proportion of gaps < threshold
-			if base != '-' and colProps['-'] < maxGaps:
-				tracker = updateTracker(idx,base,tracker,force=False)
-		# If column contains more gaps than threshold, force gap regardless of identity of remaining rows
-		if itemgetter("-")(colProps) >= maxGaps:
-			# If value not already set update to "-"
-			tracker = updateTracker(idx,"-",tracker,force=False)
-	#baseKeys = ["A","T","G","C"]
-	#baseProp = sum(itemgetter(*baseKeys)(colProps))
-	#gapProp = itemgetter("-")(colProps)
-	log("Detected %s invariant positions in alignment." % invariantCounts)
-	log("Detected %s additional invariant positions in alignment with at least one gap." % invarGapCount)
-	log("Detected %s variable positions in alignment." % str(align.get_alignment_length() - (invariantCounts + invarGapCount)) )
-	return tracker
-
-def nextBase(align,colID,motif):
-	"""For colIdx, and dinucleotide motif XY return list of 
-	rowIdx values where col=X and is followed by a Y in the 
-	next non-gap column."""
-	# Find all rows where colID base matches first base of motif
-	# Note: Column IDs are indexed from zero
-	rowsX = find(align[:,colID],motif[0])
-	# Init output list
-	rowsXY = list()
-	# For each row where starting col matches first base of motif
-	for rowID in rowsX:
-		# Loop through all positions to the right of starting col
-		for base in align[rowID].seq[colID+1:]: # From position to immediate right of X to end of seq
-			# For first non-gap position encountered
-			if base != "-":
-				# Check if base matches motif position two
-				if base == motif[1]:
-					# If it is a match log row ID
-					rowsXY.append(rowID)
-				# If first non-gap position is not a match end loop
-				break
-			# Else if position is a gap continue on to the next base
-	return rowsXY
-
-def lastBase(align,colID,motif):
-	"""For colIdx, and dinucleotide motif XY return list of 
-	rowIdx values where col=Y and is preceeded by an X in 
-	the previous non-gap column."""
-	rowsY = find(align[:,colID],motif[1])
-	rowsXY = list()
-	for rowID in rowsY:
-		for base in align[rowID].seq[colID-1::-1]: # From position to immediate left of Y to begining of seq, reversed
-			if base != "-":
-				if base == motif[0]:
-					rowsXY.append(rowID)
-				break
-	return rowsXY
-
-def find(lst, a):
-	"""Return list of indices for positions in list which 
-	contain a character in set 'a'."""
-	return [i for i, x in enumerate(lst) if x in set(a)]
-
-def hasBoth(lst,a,b):
-	"""Return "True" if list contains at least one instance 
-	of characters 'a' and 'b'."""
-	hasA = find(lst, a)
-	hasB = find(lst, b)
-	if hasA and hasB:
-		return True
-	else:
-		return False
-
-def replaceBase(align,targetCol,targetRows,newbase):
-	"""Given an alignment object extract seqRecord objects from
-	a list of target rows and replace bases in a target column
-	with a specified new base. Replace rows and return updated 
-	alignment object."""
-	for row in targetRows:
-		seqList = list(align[row].seq)
-		seqList[targetCol] = newbase
-		align[row].seq = Seq(''.join(seqList), Gapped(IUPAC.ambiguous_dna)) #replace seq record in alignment.
-	return align
-
-	
-
-def correctRIP(align,tracker,RIPcounts,maxSNPnoise=0.5,minRIPlike=0.1,reaminate=True,mask=False):
-	"""
-	Scan alignment for RIP-like dinucleotide shifts log RIP events by row in 'RIPcounts',
-	if position is unset in deRIP tracker (not logged as excessivley gapped) update with corrected base,
-	optionally correct tracker for Cytosine deamination events in non-RIP contexts.
-	Return updated deRIP tracker and RIPcounts objects.
-	RIP signatures as observed in the + sense strand, with RIP targeting CpA motifs on either the +/- strand
-	Target strand:    ++  --
-	WT:            5' CA--TG 3' 
-	RIP:           5' TA--TA 3' 
-	Cons:             YA--TR
-	"""
-	log("Scanning alignment for RIP and/or CDA events.")
-	tracker = deepcopy(tracker)
-	RIPcounts = deepcopy(RIPcounts)
-	maskedAlign = deepcopy(align)
-	# For each column in alignment
-	for colIdx in range(align.get_alignment_length()):
-		modC = False
-		modG = False
-		# Count total number of bases
-		baseCount = len(find(align[:,colIdx],["A","T","G","C"]))
-		# If total bases not zero
-		if baseCount:
-			# Sum C/T counts
-			CTinCol = find(align[:,colIdx],["C","T"])
-			# Sum G/A counts
-			GAinCol = find(align[:,colIdx],["G","A"])
-			# Get proportion C/T
-			CTprop = len(CTinCol) / baseCount
-			# Get proportion G/A
-			GAprop = len(GAinCol) / baseCount
-			# If proportion of C+T non-gap positions is > miscSNP threshold, AND bases are majority 'CT', AND both 'C' and 'T' are present
-			if CTprop >= maxSNPnoise and CTprop > GAprop and hasBoth(align[:,colIdx],"C","T"):
-				# Get list of rowIdxs for which C/T in colIdx is followed by an 'A'
-				TArows = nextBase(align,colIdx, motif='TA')
-				CArows = nextBase(align,colIdx, motif='CA')
-				# Get list of rowIdxs with value "T"
-				TinCol = find(align[:,colIdx],["T"])
-				if CArows and TArows:
-					# Calc proportion of C/T positions in column followed by an 'A'
-					propRIPlike = ( len(TArows) + len(CArows) ) / len(CTinCol)
-					# For rows with 'TA' log RIP event
-					for rowTA in set(TArows):
-						RIPcounts = updateRIPCount(rowTA, RIPcounts, addFwd=1)
-					# For non-TA T's log non-RIP deamination event
-					for TnonRIP in set([x for x in TinCol if x not in TArows]):
-						RIPcounts = updateRIPCount(TnonRIP, RIPcounts, addNonRIP=1)
-					# If critical number of deamination events were in RIP context, update deRIP tracker	
-					if propRIPlike >= minRIPlike:
-						tracker = updateTracker(colIdx, 'C', tracker, force=False)
-						modC = True
-					# Else if in reaminate mode update deRIP tracker
-					elif reaminate:
-						tracker = updateTracker(colIdx, 'C', tracker, force=False)
-						modC = True
-				else:
-					# If C and T in col but not at least one CA and TA
-					# If in reaminate mode update deRIP tracker to C
-					if reaminate:
-						tracker = updateTracker(colIdx, 'C', tracker, force=False)
-						modC = True
-					# Log all T's as non-RIP deamination events
-					for TnonRIP in TinCol:
-						RIPcounts = updateRIPCount(TnonRIP, RIPcounts, addNonRIP=1)
-			# If proportion of G+A non-gap positions is > miscSNP threshold, AND bases are majority 'CT', AND both 'G' and 'A' are present
-			elif GAprop >= maxSNPnoise and GAprop > CTprop and hasBoth(align[:,colIdx],"G","A"):
-				# Get list of rowIdxs for which G/A in colIdx is preceeded by a 'T'
-				TGrows = lastBase(align,colIdx, motif='TG')
-				TArows = lastBase(align,colIdx, motif='TA')
-				# Get list of rowIdxs with value "A"
-				AinCol = find(align[:,colIdx],["A"])
-				if TGrows and TArows:
-					# Calc proportion of G/A positions in column preceeded by a 'T'
-					propRIPlike = ( len(TGrows) + len(TArows) ) / len(GAinCol)
-					# For rows with 'TA' log revRIP event
-					for rowTA in set(TArows):
-						RIPcounts = updateRIPCount(rowTA, RIPcounts, addRev=1)
-					# For non-TA A's log non-RIP deamination event
-					for AnonRIP in set([x for x in AinCol if x not in TArows]):
-						RIPcounts = updateRIPCount(AnonRIP, RIPcounts, addNonRIP=1)
-					# If critical number of deamination events were in RIP context, update deRIP tracker
-					if propRIPlike >= minRIPlike:
-						tracker = updateTracker(colIdx, 'G', tracker, force=False)
-						modG = True
-					# Else if in reaminate mode update deRIP tracker
-					elif reaminate:
-						tracker = updateTracker(colIdx, 'G', tracker, force=False)
-						modG = True
-				else:
-					# If G and A in col but not at least one TG and TA
-					# If in reaminate mode update deRIP tracker to G
-					if reaminate:
-						tracker = updateTracker(colIdx, 'G', tracker, force=False)
-						modG = True
-					# Log all A's as non-RIP deamination events
-					for AnonRIP in AinCol:
-						RIPcounts = updateRIPCount(AnonRIP, RIPcounts, addNonRIP=1)
-			# Mask T -> C corrections made in col
-			if modC:
-				if reaminate:
-					# Correct all rows with C or T in col
-					targetRows = CTinCol
-				else:
-					# Row index list for CpA or TpA in col
-					targetRows = TArows + CArows
-				# Replace target C/T positions with Y in colIdx
-				maskedAlign = replaceBase(maskedAlign,colIdx,targetRows,"Y")
-			# Mask A -> G corrections made in col
-			if modG:
-				if reaminate:
-					# Correct all rows with G or A in col
-					targetRows = GAinCol
-				else:
-					# Row index list TpG or TpA in col
-					targetRows = TArows + TGrows
-				# Replace target G/A positions with R in colIdx
-				maskedAlign = replaceBase(maskedAlign,colIdx,targetRows,"R")
-	return (tracker,RIPcounts,maskedAlign)
->>>>>>> 9c697213
 
 def summarizeRIP(RIPcounts):
     """Print summary of RIP counts and GC content calculated
@@ -651,7 +401,6 @@
 
 
 def setRefSeq(align, RIPcounter=None, getMinRIP=True, getMaxGC=False):
-<<<<<<< HEAD
     """Get row index of sequence with fewest RIP observations
     or highest GC if no RIP data."""
     # Ignore RIP sorting if getMaxGC is set
@@ -718,67 +467,4 @@
     if not noappend:
         align.append(deRIPseq)
     with open(outPathAln, "w") as f:
-        AlignIO.write(align, f, outAlnFormat)
-=======
-	"""Get row index of sequence with fewest RIP observations 
-	or highest GC if no RIP data."""
-	# Ignore RIP sorting if getMaxGC is set
-	if getMaxGC:
-		getMinRIP = False
-	if RIPcounter and getMinRIP:
-		# Sort ascending for RIP count then descending for GC content within duplicate RIP values
-		log("Setting reference as sequence with min RIP positions.")
-		refIdx = sorted(RIPcounter.values(), key = lambda x: (x.RIPcount + x.revRIPcount, -x.GC))[0].idx
-	elif RIPcounter:
-		# Select row with highest GC contect
-		log("Setting reference as sequence with max GC content.")
-		refIdx = sorted(RIPcounter.values(), key = lambda x: (-x.GC))[0].idx
-	else:
-		# If no counter object get GC values from alignment
-		log("Setting reference as sequence with max GC content.")
-		GClist = list()
-		for x in range(align.__len__()):
-			GClist.append((x,GC(align[x].seq)))
-		refIdx = sorted(GClist, key = lambda x: (-x[1]))[0][0]
-	return refIdx
-
-def fillRemainder(align,fromSeqID,tracker):
-	"""Fill all remaining positions from least RIP effected row."""
-	log("Filling uncorrected positions from: Row index %s: %s" % (str(fromSeqID),str(align[fromSeqID].id)) )
-	tracker = deepcopy(tracker)
-	for x in range(align.get_alignment_length()):
-		newBase = align[fromSeqID].seq[x]
-		tracker = updateTracker(x,newBase,tracker,force=False)
-	return tracker
-
-def getDERIP(tracker,ID="deRIPseq",deGAP=True):
-	"""Write tracker object to sequence string.
-	   Requires that all base values are strings."""
-	deRIPstr = ''.join([y.base for y in sorted(tracker.values(), key = lambda x: (x[0]))])
-	if deGAP:
-		deRIPstr = deRIPstr.replace("-", "")
-	deRIPseq = SeqRecord(Seq(deRIPstr, Gapped(IUPAC.unambiguous_dna)), id=ID, name=ID, description="Hypothetical ancestral sequence produced by deRIP2")
-	return deRIPseq
-
-def writeDERIP(tracker,outPathFile,ID="deRIPseq"):
-	"""Call getDERIP, scrub gaps and Null positions."""
-	log("Writing corrected seq to file path: %s" % outPathFile)
-	deRIPseq = getDERIP(tracker,ID=ID,deGAP=True)
-	with open(outPathFile, "w") as f:
-		SeqIO.write(deRIPseq, f, "fasta")
-
-def writeDERIP2stdout(tracker,ID="deRIPseq"):
-	"""Call getDERIP, scrub gaps and Null positions."""
-	log("Writing corrected seq to stdout.")
-	deRIPseq = getDERIP(tracker,ID=ID,deGAP=True)
-	SeqIO.write(deRIPseq, sys.stdout, "fasta")
-
-def writeAlign(tracker,align,outPathAln,ID="deRIPseq",outAlnFormat="fasta",noappend=False):
-	"""Assemble deRIPed sequence, append all seqs in 
-	ascending order of RIP events logged."""
-	deRIPseq = getDERIP(tracker,ID=ID,deGAP=False)
-	if not noappend:
-		align.append(deRIPseq)
-	with open(outPathAln, "w") as f:
-		AlignIO.write(align, f, outAlnFormat)
->>>>>>> 9c697213
+        AlignIO.write(align, f, outAlnFormat)