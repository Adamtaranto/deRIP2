[![License: MIT](https://img.shields.io/badge/License-MIT-yellow.svg)](https://opensource.org/licenses/MIT)

# deRIP2

Predict progenitor sequence of fungal repeat families by correcting for RIP-like mutations 
(CpA --> TpA) and cytosine deamination (C --> T) events.

Mask RIP or deamination events from input alignment as ambiguous bases.

# Table of contents
* [Algorithm overview](#algorithm-overview)
* [Options and usage](#options-and-usage)
    * [Installation](#installation)
    * [Example usage](#example-usage)
    * [Standard options](#standard-options)
* [Issues](#issues)
* [License](#license)

## Algorithm overview

For each column in input alignment:
  - Check if number of gapped rows is greater than max gap proportion. If true, then a gap is added to the output sequence.
  - Set invariant column values in output sequence.
  - If at least X proportion of bases are C/T or G/A (i.e. maxSNPnoise = 0.4, then at least 0.6 of positions in column must be C/T or G/A).
  - If reaminate option is set then revert T-->C or A-->G.
  - If reaminate is not set then check for number of positions in RIP dinucleotide context (C/TpA or TpG/A).
  - If proportion of positions in column in RIP-like context => minRIPlike threshold, AND at least one substrate and one product motif (i.e. CpA and TpA) is present, perform RIP correction in output sequence.
  - For all remaining positions in output sequence (not filled by gap, reaminate, or RIP-correction) inherit sequence from input sequence with the fewest observed RIP events (or greatest GC content if not RIP detected or multiple sequences sharing min-RIP count).

Outputs:
  - Corrected sequence as fasta.
  - Optional, alignment with: 
    - Corrected sequence appended.
<<<<<<< HEAD
    - With corrected positions masked as ambiguous bases.
=======
    - Corrected positions masked as ambiguous bases.
>>>>>>> 9c697213
  

## Options and Usage

### Installation

Requires Python => v3.6

Clone from this repository:

```bash
% git clone https://github.com/Adamtaranto/deRIP2.git && cd deRIP2 && pip install -e .
```

Install from PyPi.

```bash
% pip install derip2
```

Test installation.

```bash
# Print version number and exit.
% derip2 --version
<<<<<<< HEAD
derip2 0.0.2
=======
derip2 0.0.3
>>>>>>> 9c697213

# Get usage information
% derip2 --help
```

### Example usage

For aligned sequences in 'myalignment.fa':
  - Any column >= 70% gap positions is not corrected.
  - Bases in column must be >= 80% C/T or G/A 
  - At least 50% bases must be in RIP dinucleotide context (C/T as CpA / TpA)
  - Inherit all remaining uncorrected positions from least RIP'd sequence.
  - Mask all substrate and product motifs from corrected columns as ambiguous bases (i.e. CpA to TpA --> YpA)

```bash
derip2 --inAln myalignment.fa --format fasta \
--maxGaps 0.7 \
--maxSNPnoise 0.2 \
--minRIPlike 0.5 \
--outDir results \
<<<<<<< HEAD
--outName deRIPed_sequence.fa \
--outAlnName aligment_with_deRIP.fa \
--label deRIPseqName \
--mask 
=======
--outAlnName aligment_with_deRIP.fa \
--label deRIPseqName \
--mask > results/deRIPed_sequence.fa
>>>>>>> 9c697213
```

**Output:**  
  - results/deRIPed_sequence.fa
  - results/masked_aligment_with_deRIP.fa

### Standard options

```
Usage: derip2 [-h] [--version] -i INALN
              [--format {clustal,emboss,fasta,fasta-m10,ig,nexus,phylip,phylip-sequential,phylip-relaxed,stockholm}]
              [-g MAXGAPS] [-a] [--maxSNPnoise MAXSNPNOISE]
              [--minRIPlike MINRIPLIKE] [--fillmaxgc] [--fillindex FILLINDEX]
<<<<<<< HEAD
              [--mask] [--noappend] [-d OUTDIR] [-o OUTNAME]
              [--outAlnName OUTALNNAME]
              [--outAlnFormat {clustal,emboss,fasta,fasta-m10,ig,nexus,phylip,phylip-sequential,phylip-relaxed,stockholm}]
              [--label LABEL]

Predict ancestral sequence of fungal repeat elements by correcting for RIP-
like mutations or cytosine deamination in multi-sequence DNA alignments. 
=======
              [--mask] [--noappend] [-d OUTDIR] [--outAlnName OUTALNNAME]
              [--outAlnFormat {fasta,nexus}] [--label LABEL]

Predict ancestral sequence of fungal repeat elements by correcting for RIP-
like mutations or cytosine deamination in multi-sequence DNA alignments.
>>>>>>> 9c697213
Optionally, mask corrected positions in alignment.

optional arguments:
  -h, --help            show this help message and exit
  --version             show program's version number and exit
  -i INALN, --inAln INALN
                        Multiple sequence alignment.
  --format {clustal,emboss,fasta,fasta-m10,ig,nexus,phylip,phylip-sequential,phylip-relaxed,stockholm}
<<<<<<< HEAD
                        Format of input alignment.
  -g MAXGAPS, --maxGaps MAXGAPS
                        Maximum proportion of gapped positions in column to be
                        tolerated before forcing a gap in final deRIP
                        sequence.
  -a, --reaminate       Correct deamination events in non-RIP contexts.
=======
                        Format of input alignment. Default: fasta
  -g MAXGAPS, --maxGaps MAXGAPS
                        Maximum proportion of gapped positions in column to be
                        tolerated before forcing a gap in final deRIP
                        sequence. Default: 0.7
  -a, --reaminate       Correct all deamination events independent of RIP
                        context. Default: False
>>>>>>> 9c697213
  --maxSNPnoise MAXSNPNOISE
                        Maximum proportion of conflicting SNPs permitted
                        before excluding column from RIP/deamination
                        assessment. i.e. By default a column with >= 0.5 'C/T'
                        bases will have 'TpA' positions logged as RIP events.
                        Default: 0.5
  --minRIPlike MINRIPLIKE
                        Minimum proportion of deamination events in RIP
                        context (5' CpA 3' --> 5' TpA 3') required for column
                        to deRIP'd in final sequence. Note: If 'reaminate'
<<<<<<< HEAD
                        option is set all deamination events will be corrected
=======
                        option is set all deamination events will be
                        corrected. Default 0.1
>>>>>>> 9c697213
  --fillmaxgc           By default uncorrected positions in the output
                        sequence are filled from the sequence with the lowest
                        RIP count. If this option is set remaining positions
                        are filled from the sequence with the highest G/C
<<<<<<< HEAD
                        content.
=======
                        content. Default: False
>>>>>>> 9c697213
  --fillindex FILLINDEX
                        Force selection of alignment row to fill uncorrected
                        positions from by row index number (indexed from 0).
                        Note: Will override '--fillmaxgc' option.
  --mask                Mask corrected positions in alignment with degenerate
                        IUPAC codes.
  --noappend            If set, do not append deRIP'd sequence to output
                        alignment.
  -d OUTDIR, --outDir OUTDIR
                        Directory for deRIP'd sequence files to be written to.
<<<<<<< HEAD
  -o OUTNAME, --outName OUTNAME
                        Write deRIP sequence to this file.
  --outAlnName OUTALNNAME
                        Optional: If set write alignment including deRIP
                        sequence to this file.
  --outAlnFormat {clustal,emboss,fasta,fasta-m10,ig,nexus,phylip,phylip-sequential,phylip-relaxed,stockholm}
                        Optional: Write alignment including deRIP sequence to
                        file of format X.
=======
  --outAlnName OUTALNNAME
                        Optional: If set write alignment including deRIP
                        corrected sequence to this file.
  --outAlnFormat {fasta,nexus}
                        Optional: Write alignment including deRIP sequence to
                        file of format X. Default: fasta
>>>>>>> 9c697213
  --label LABEL         Use label as name for deRIP'd sequence in output
                        files.
```

## Issues
Submit feedback to the [Issue Tracker](https://github.com/Adamtaranto/deRIP2/issues)

## License
Software provided under MIT license.<|MERGE_RESOLUTION|>--- conflicted
+++ resolved
@@ -31,11 +31,8 @@
   - Corrected sequence as fasta.
   - Optional, alignment with: 
     - Corrected sequence appended.
-<<<<<<< HEAD
     - With corrected positions masked as ambiguous bases.
-=======
-    - Corrected positions masked as ambiguous bases.
->>>>>>> 9c697213
+
   
 
 ## Options and Usage
@@ -61,11 +58,9 @@
 ```bash
 # Print version number and exit.
 % derip2 --version
-<<<<<<< HEAD
-derip2 0.0.2
-=======
+
 derip2 0.0.3
->>>>>>> 9c697213
+
 
 # Get usage information
 % derip2 --help
@@ -86,16 +81,10 @@
 --maxSNPnoise 0.2 \
 --minRIPlike 0.5 \
 --outDir results \
-<<<<<<< HEAD
---outName deRIPed_sequence.fa \
---outAlnName aligment_with_deRIP.fa \
---label deRIPseqName \
---mask 
-=======
+
 --outAlnName aligment_with_deRIP.fa \
 --label deRIPseqName \
 --mask > results/deRIPed_sequence.fa
->>>>>>> 9c697213
 ```
 
 **Output:**  
@@ -109,21 +98,12 @@
               [--format {clustal,emboss,fasta,fasta-m10,ig,nexus,phylip,phylip-sequential,phylip-relaxed,stockholm}]
               [-g MAXGAPS] [-a] [--maxSNPnoise MAXSNPNOISE]
               [--minRIPlike MINRIPLIKE] [--fillmaxgc] [--fillindex FILLINDEX]
-<<<<<<< HEAD
-              [--mask] [--noappend] [-d OUTDIR] [-o OUTNAME]
-              [--outAlnName OUTALNNAME]
-              [--outAlnFormat {clustal,emboss,fasta,fasta-m10,ig,nexus,phylip,phylip-sequential,phylip-relaxed,stockholm}]
-              [--label LABEL]
-
-Predict ancestral sequence of fungal repeat elements by correcting for RIP-
-like mutations or cytosine deamination in multi-sequence DNA alignments. 
-=======
               [--mask] [--noappend] [-d OUTDIR] [--outAlnName OUTALNNAME]
               [--outAlnFormat {fasta,nexus}] [--label LABEL]
 
 Predict ancestral sequence of fungal repeat elements by correcting for RIP-
 like mutations or cytosine deamination in multi-sequence DNA alignments.
->>>>>>> 9c697213
+
 Optionally, mask corrected positions in alignment.
 
 optional arguments:
@@ -132,14 +112,6 @@
   -i INALN, --inAln INALN
                         Multiple sequence alignment.
   --format {clustal,emboss,fasta,fasta-m10,ig,nexus,phylip,phylip-sequential,phylip-relaxed,stockholm}
-<<<<<<< HEAD
-                        Format of input alignment.
-  -g MAXGAPS, --maxGaps MAXGAPS
-                        Maximum proportion of gapped positions in column to be
-                        tolerated before forcing a gap in final deRIP
-                        sequence.
-  -a, --reaminate       Correct deamination events in non-RIP contexts.
-=======
                         Format of input alignment. Default: fasta
   -g MAXGAPS, --maxGaps MAXGAPS
                         Maximum proportion of gapped positions in column to be
@@ -147,7 +119,6 @@
                         sequence. Default: 0.7
   -a, --reaminate       Correct all deamination events independent of RIP
                         context. Default: False
->>>>>>> 9c697213
   --maxSNPnoise MAXSNPNOISE
                         Maximum proportion of conflicting SNPs permitted
                         before excluding column from RIP/deamination
@@ -158,21 +129,14 @@
                         Minimum proportion of deamination events in RIP
                         context (5' CpA 3' --> 5' TpA 3') required for column
                         to deRIP'd in final sequence. Note: If 'reaminate'
-<<<<<<< HEAD
-                        option is set all deamination events will be corrected
-=======
+
                         option is set all deamination events will be
                         corrected. Default 0.1
->>>>>>> 9c697213
   --fillmaxgc           By default uncorrected positions in the output
                         sequence are filled from the sequence with the lowest
                         RIP count. If this option is set remaining positions
                         are filled from the sequence with the highest G/C
-<<<<<<< HEAD
-                        content.
-=======
                         content. Default: False
->>>>>>> 9c697213
   --fillindex FILLINDEX
                         Force selection of alignment row to fill uncorrected
                         positions from by row index number (indexed from 0).
@@ -183,23 +147,14 @@
                         alignment.
   -d OUTDIR, --outDir OUTDIR
                         Directory for deRIP'd sequence files to be written to.
-<<<<<<< HEAD
   -o OUTNAME, --outName OUTNAME
                         Write deRIP sequence to this file.
-  --outAlnName OUTALNNAME
-                        Optional: If set write alignment including deRIP
-                        sequence to this file.
-  --outAlnFormat {clustal,emboss,fasta,fasta-m10,ig,nexus,phylip,phylip-sequential,phylip-relaxed,stockholm}
-                        Optional: Write alignment including deRIP sequence to
-                        file of format X.
-=======
   --outAlnName OUTALNNAME
                         Optional: If set write alignment including deRIP
                         corrected sequence to this file.
   --outAlnFormat {fasta,nexus}
                         Optional: Write alignment including deRIP sequence to
                         file of format X. Default: fasta
->>>>>>> 9c697213
   --label LABEL         Use label as name for deRIP'd sequence in output
                         files.
 ```
